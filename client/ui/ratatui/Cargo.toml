[package]
name = "niketsu-ratatui"
version = "0.1.0"
edition = "2021"

[dependencies]
niketsu-core.path = "../../core"
anyhow.workspace = true
log.workspace = true
tokio.workspace = true
futures = "0.3"
async-trait = "0.1"
<<<<<<< HEAD
ratatui = { version = "0.24.0", features = ["all-widgets"] }
crossterm = { version = "0.27.0", features = ["event-stream"] }
textwrap = { version = "0.16.0" }
ratatui-textarea = { git = "https://github.com/TheAwiteb/ratatui-textarea.git", branch = "main" }
enum_dispatch = { version = "0.3.12" }
copypasta = { version = "0.10.0" }
=======
ratatui = { version = "0.25", features = ["all-widgets"] }
crossterm = { version = "0.27", features = ["event-stream"] }
textwrap = "0.16" 
tui-textarea = "0.4"
enum_dispatch ="0.3"
gag = "1.0"
>>>>>>> 04c554ab
<|MERGE_RESOLUTION|>--- conflicted
+++ resolved
@@ -10,18 +10,10 @@
 tokio.workspace = true
 futures = "0.3"
 async-trait = "0.1"
-<<<<<<< HEAD
-ratatui = { version = "0.24.0", features = ["all-widgets"] }
-crossterm = { version = "0.27.0", features = ["event-stream"] }
-textwrap = { version = "0.16.0" }
-ratatui-textarea = { git = "https://github.com/TheAwiteb/ratatui-textarea.git", branch = "main" }
-enum_dispatch = { version = "0.3.12" }
-copypasta = { version = "0.10.0" }
-=======
-ratatui = { version = "0.25", features = ["all-widgets"] }
+ratatui = { version = "0.26", features = ["all-widgets"] }
 crossterm = { version = "0.27", features = ["event-stream"] }
 textwrap = "0.16" 
 tui-textarea = "0.4"
 enum_dispatch ="0.3"
-gag = "1.0"
->>>>>>> 04c554ab
+copypasta = { version = "0.10.0" }
+gag = "1.0"